module sigs.k8s.io/aws-iam-authenticator/tests/e2e

go 1.21

require (
	github.com/onsi/ginkgo/v2 v2.15.0
	github.com/onsi/gomega v1.31.0
	k8s.io/api v0.29.2
	k8s.io/apimachinery v0.29.2
	k8s.io/client-go v0.29.2
	k8s.io/kubernetes v1.29.2
)

require (
	github.com/beorn7/perks v1.0.1 // indirect
	github.com/blang/semver/v4 v4.0.0 // indirect
	github.com/cespare/xxhash/v2 v2.2.0 // indirect
	github.com/davecgh/go-spew v1.1.1 // indirect
	github.com/emicklei/go-restful/v3 v3.11.1 // indirect
	github.com/go-logr/logr v1.4.1 // indirect
	github.com/go-openapi/jsonpointer v0.20.2 // indirect
	github.com/go-openapi/jsonreference v0.20.4 // indirect
	github.com/go-openapi/swag v0.22.7 // indirect
	github.com/go-task/slim-sprig v0.0.0-20230315185526-52ccab3ef572 // indirect
	github.com/gogo/protobuf v1.3.2 // indirect
<<<<<<< HEAD
	github.com/golang/protobuf v1.5.3 // indirect
	github.com/google/gnostic-models v0.6.8 // indirect
	github.com/google/go-cmp v0.6.0 // indirect
	github.com/google/gofuzz v1.2.0 // indirect
	github.com/google/pprof v0.0.0-20240117000934-35fc243c5815 // indirect
	github.com/google/uuid v1.5.0 // indirect
	github.com/imdario/mergo v0.3.16 // indirect
	github.com/inconshreveable/mousetrap v1.1.0 // indirect
=======
	github.com/golang/protobuf v1.5.4 // indirect
	github.com/google/gnostic v0.5.7-v3refs // indirect
	github.com/google/go-cmp v0.5.9 // indirect
	github.com/google/gofuzz v1.1.0 // indirect
	github.com/google/uuid v1.1.2 // indirect
	github.com/imdario/mergo v0.3.6 // indirect
	github.com/inconshreveable/mousetrap v1.0.1 // indirect
>>>>>>> 2ccb5bc1
	github.com/josharian/intern v1.0.0 // indirect
	github.com/json-iterator/go v1.1.12 // indirect
	github.com/mailru/easyjson v0.7.7 // indirect
	github.com/matttproud/golang_protobuf_extensions v1.0.4 // indirect
	github.com/modern-go/concurrent v0.0.0-20180306012644-bacd9c7ef1dd // indirect
	github.com/modern-go/reflect2 v1.0.2 // indirect
	github.com/munnerz/goautoneg v0.0.0-20191010083416-a7dc8b61c822 // indirect
	github.com/prometheus/client_golang v1.16.0 // indirect
	github.com/prometheus/client_model v0.4.0 // indirect
	github.com/prometheus/common v0.44.0 // indirect
	github.com/prometheus/procfs v0.10.1 // indirect
	github.com/spf13/cobra v1.7.0 // indirect
	github.com/spf13/pflag v1.0.5 // indirect
<<<<<<< HEAD
	golang.org/x/net v0.20.0 // indirect
	golang.org/x/oauth2 v0.15.0 // indirect
	golang.org/x/sys v0.16.0 // indirect
	golang.org/x/term v0.16.0 // indirect
	golang.org/x/text v0.14.0 // indirect
	golang.org/x/time v0.5.0 // indirect
	golang.org/x/tools v0.17.0 // indirect
	google.golang.org/appengine v1.6.8 // indirect
	google.golang.org/protobuf v1.32.0 // indirect
=======
	golang.org/x/net v0.3.1-0.20221206200815-1e63c2f08a10 // indirect
	golang.org/x/oauth2 v0.0.0-20220223155221-ee480838109b // indirect
	golang.org/x/sys v0.3.0 // indirect
	golang.org/x/term v0.3.0 // indirect
	golang.org/x/text v0.5.0 // indirect
	golang.org/x/time v0.0.0-20220210224613-90d013bbcef8 // indirect
	google.golang.org/appengine v1.6.7 // indirect
	google.golang.org/protobuf v1.33.0 // indirect
>>>>>>> 2ccb5bc1
	gopkg.in/inf.v0 v0.9.1 // indirect
	gopkg.in/yaml.v2 v2.4.0 // indirect
	gopkg.in/yaml.v3 v3.0.1 // indirect
	k8s.io/apiserver v0.29.2 // indirect
	k8s.io/component-base v0.29.2 // indirect
	k8s.io/klog/v2 v2.110.1 // indirect
	k8s.io/kube-openapi v0.0.0-20240103195357-a9f8850cb432 // indirect
	k8s.io/pod-security-admission v0.0.0 // indirect
	k8s.io/utils v0.0.0-20240102154912-e7106e64919e // indirect
	sigs.k8s.io/json v0.0.0-20221116044647-bc3834ca7abd // indirect
	sigs.k8s.io/structured-merge-diff/v4 v4.4.1 // indirect
	sigs.k8s.io/yaml v1.4.0 // indirect
)

replace (
	k8s.io/api => k8s.io/api v0.29.2
	k8s.io/apiextensions-apiserver => k8s.io/apiextensions-apiserver v0.29.2
	k8s.io/apimachinery => k8s.io/apimachinery v0.29.2
	k8s.io/apiserver => k8s.io/apiserver v0.29.2
	k8s.io/cli-runtime => k8s.io/cli-runtime v0.29.2
	k8s.io/client-go => k8s.io/client-go v0.29.2
	k8s.io/cloud-provider => k8s.io/cloud-provider v0.29.2
	k8s.io/cluster-bootstrap => k8s.io/cluster-bootstrap v0.29.2
	k8s.io/code-generator => k8s.io/code-generator v0.29.2
	k8s.io/component-base => k8s.io/component-base v0.29.2
	k8s.io/component-helpers => k8s.io/component-helpers v0.29.2
	k8s.io/controller-manager => k8s.io/controller-manager v0.29.2
	k8s.io/cri-api => k8s.io/cri-api v0.29.2
	k8s.io/csi-translation-lib => k8s.io/csi-translation-lib v0.29.2
	k8s.io/dynamic-resource-allocation => k8s.io/dynamic-resource-allocation v0.29.2
	k8s.io/kms => k8s.io/kms v0.29.2
	k8s.io/kube-aggregator => k8s.io/kube-aggregator v0.29.2
	k8s.io/kube-controller-manager => k8s.io/kube-controller-manager v0.29.2
	k8s.io/kube-proxy => k8s.io/kube-proxy v0.29.2
	k8s.io/kube-scheduler => k8s.io/kube-scheduler v0.29.2
	k8s.io/kubectl => k8s.io/kubectl v0.29.2
	k8s.io/kubelet => k8s.io/kubelet v0.29.2
	k8s.io/legacy-cloud-providers => k8s.io/legacy-cloud-providers v0.29.2
	k8s.io/metrics => k8s.io/metrics v0.29.2
	k8s.io/mount-utils => k8s.io/mount-utils v0.29.2
	k8s.io/pod-security-admission => k8s.io/pod-security-admission v0.29.2
	k8s.io/sample-apiserver => k8s.io/sample-apiserver v0.29.2
	k8s.io/sample-cli-plugin => k8s.io/sample-cli-plugin v0.29.2
	k8s.io/sample-controller => k8s.io/sample-controller v0.29.2
)<|MERGE_RESOLUTION|>--- conflicted
+++ resolved
@@ -23,8 +23,7 @@
 	github.com/go-openapi/swag v0.22.7 // indirect
 	github.com/go-task/slim-sprig v0.0.0-20230315185526-52ccab3ef572 // indirect
 	github.com/gogo/protobuf v1.3.2 // indirect
-<<<<<<< HEAD
-	github.com/golang/protobuf v1.5.3 // indirect
+	github.com/golang/protobuf v1.5.4 // indirect
 	github.com/google/gnostic-models v0.6.8 // indirect
 	github.com/google/go-cmp v0.6.0 // indirect
 	github.com/google/gofuzz v1.2.0 // indirect
@@ -32,15 +31,6 @@
 	github.com/google/uuid v1.5.0 // indirect
 	github.com/imdario/mergo v0.3.16 // indirect
 	github.com/inconshreveable/mousetrap v1.1.0 // indirect
-=======
-	github.com/golang/protobuf v1.5.4 // indirect
-	github.com/google/gnostic v0.5.7-v3refs // indirect
-	github.com/google/go-cmp v0.5.9 // indirect
-	github.com/google/gofuzz v1.1.0 // indirect
-	github.com/google/uuid v1.1.2 // indirect
-	github.com/imdario/mergo v0.3.6 // indirect
-	github.com/inconshreveable/mousetrap v1.0.1 // indirect
->>>>>>> 2ccb5bc1
 	github.com/josharian/intern v1.0.0 // indirect
 	github.com/json-iterator/go v1.1.12 // indirect
 	github.com/mailru/easyjson v0.7.7 // indirect
@@ -54,7 +44,6 @@
 	github.com/prometheus/procfs v0.10.1 // indirect
 	github.com/spf13/cobra v1.7.0 // indirect
 	github.com/spf13/pflag v1.0.5 // indirect
-<<<<<<< HEAD
 	golang.org/x/net v0.20.0 // indirect
 	golang.org/x/oauth2 v0.15.0 // indirect
 	golang.org/x/sys v0.16.0 // indirect
@@ -63,17 +52,7 @@
 	golang.org/x/time v0.5.0 // indirect
 	golang.org/x/tools v0.17.0 // indirect
 	google.golang.org/appengine v1.6.8 // indirect
-	google.golang.org/protobuf v1.32.0 // indirect
-=======
-	golang.org/x/net v0.3.1-0.20221206200815-1e63c2f08a10 // indirect
-	golang.org/x/oauth2 v0.0.0-20220223155221-ee480838109b // indirect
-	golang.org/x/sys v0.3.0 // indirect
-	golang.org/x/term v0.3.0 // indirect
-	golang.org/x/text v0.5.0 // indirect
-	golang.org/x/time v0.0.0-20220210224613-90d013bbcef8 // indirect
-	google.golang.org/appengine v1.6.7 // indirect
 	google.golang.org/protobuf v1.33.0 // indirect
->>>>>>> 2ccb5bc1
 	gopkg.in/inf.v0 v0.9.1 // indirect
 	gopkg.in/yaml.v2 v2.4.0 // indirect
 	gopkg.in/yaml.v3 v3.0.1 // indirect
